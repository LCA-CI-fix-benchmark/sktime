--- conflicted
+++ resolved
@@ -2481,14 +2481,16 @@
       ]
     },
     {
-<<<<<<< HEAD
       "login": "sd2k",
       "name": "Ben Sully",
       "avatar_url": "https://avatars.githubusercontent.com/u/5464991?&v=4",
       "profile": "https://github.com/sd2k",
       "contributions": [
         "bug",
-=======
+        "code"
+      ]
+    },
+    {
       "login": "wayneadams",
       "name": "Wayne Adams",
       "avatar_url": "https://avatars.githubusercontent.com/u/15034841?s=400&u=d717e9945910bcc844c5e64cd56d570c6cc4e8e6&v=4",
@@ -2503,7 +2505,6 @@
       "avatar_url": "https://avatars.githubusercontent.com/u/16252054?v=4",
       "profile": "https://github.com/sssilvar",
       "contributions": [
->>>>>>> 0026d136
         "code"
       ]
     }
