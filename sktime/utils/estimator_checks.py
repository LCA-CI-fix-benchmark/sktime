# -*- coding: utf-8 -*-
"""Estimator checker for extension."""

__author__ = ["fkiraly"]
__all__ = ["check_estimator"]

from inspect import isclass


def check_estimator(
    estimator,
    return_exceptions=True,
    tests_to_run=None,
    fixtures_to_run=None,
    verbose=True,
    tests_to_exclude=None,
    fixtures_to_exclude=None,
):
    """Run all tests on one single estimator.

    Tests that are run on estimator:
        all tests in test_all_estimators
        all interface compatibility tests from the module of estimator's scitype
            for example, test_all_forecasters if estimator is a forecaster

    Parameters
    ----------
    estimator : estimator class or estimator instance
    return_exception : bool, optional, default=True
        whether to return exceptions/failures, or raise them
            if True: returns exceptions in results
            if False: raises exceptions as they occur
    tests_to_run : str or list of str, optional. Default = run all tests.
        Names (test/function name string) of tests to run.
        sub-sets tests that are run to the tests given here.
    fixtures_to_run : str or list of str, optional. Default = run all tests.
        pytest test-fixture combination codes, which test-fixture combinations to run.
        sub-sets tests and fixtures to run to the list given here.
        If both tests_to_run and fixtures_to_run are provided, runs the *union*,
        i.e., all test-fixture combinations for tests in tests_to_run,
            plus all test-fixture combinations in fixtures_to_run.
    verbose : str, optional, default=True.
        whether to print out informative summary of tests run.
    tests_to_exclude : str or list of str, names of tests to exclude. default = None
        removes tests that should not be run, after subsetting via tests_to_run.
    fixtures_to_exclude : str or list of str, fixtures to exclude. default = None
        removes test-fixture combinations that should not be run.
        This is done after subsetting via fixtures_to_run.

    Returns
    -------
    results : dict of results of the tests in self
        keys are test/fixture strings, identical as in pytest, e.g., test[fixture]
        entries are the string "PASSED" if the test passed,
            or the exception raised if the test did not pass
        returned only if all tests pass, or return_exceptions=True

    Raises
    ------
    if return_exception=False, raises any exception produced by the tests directly

    Examples
    --------
    >>> from sktime.forecasting.theta import ThetaForecaster
    >>> from sktime.utils.estimator_checks import check_estimator
    >>> results = check_estimator(ThetaForecaster, tests_to_run="test_pred_int_tag")
    All tests PASSED!
    >>> check_estimator(
    ...    ThetaForecaster, fixtures_to_run="test_score[ThetaForecaster-y:1cols-fh=1]"
    ... )
    All tests PASSED!
    {'test_score[ThetaForecaster-y:1cols-fh=1]': 'PASSED'}
    """
    from sktime.base import BaseEstimator
    from sktime.classification.early_classification.tests.test_all_early_classifiers import (  # noqa E501
        _TestAllEarlyClassifiers,
    )
<<<<<<< HEAD
    from sktime.classification.tests.test_all_classifiers import _TestAllClassifiers
    from sktime.forecasting.tests.test_all_forecasters import _TestAllForecasters
=======
    from sktime.classification.tests.test_all_classifiers import TestAllClassifiers
    from sktime.dists_kernels.tests.test_all_dist_kernels import (
        TestAllPairwiseTransformers,
        TestAllPanelTransformers,
    )
    from sktime.forecasting.tests.test_all_forecasters import TestAllForecasters
>>>>>>> ddc94402
    from sktime.registry import scitype
    from sktime.regression.tests.test_all_regressors import _TestAllRegressors
    from sktime.tests.test_all_estimators import _TestAllEstimators, _TestAllObjects
    from sktime.transformations.tests.test_all_transformers import _TestAllTransformers

    testclass_dict = dict()
<<<<<<< HEAD
    testclass_dict["classifier"] = _TestAllClassifiers
    testclass_dict["early_classifier"] = _TestAllEarlyClassifiers
    testclass_dict["forecaster"] = _TestAllForecasters
    testclass_dict["regressor"] = _TestAllRegressors
    testclass_dict["transformer"] = _TestAllTransformers
=======
    testclass_dict["classifier"] = TestAllClassifiers
    testclass_dict["early_classifier"] = TestAllEarlyClassifiers
    testclass_dict["forecaster"] = TestAllForecasters
    testclass_dict["regressor"] = TestAllRegressors
    testclass_dict["transformer"] = TestAllTransformers
    testclass_dict["transformer-pairwise"] = TestAllPairwiseTransformers
    testclass_dict["transformer-pairwise-panel"] = TestAllPanelTransformers
>>>>>>> ddc94402

    results = _TestAllObjects().run_tests(
        estimator=estimator,
        return_exceptions=return_exceptions,
        tests_to_run=tests_to_run,
        fixtures_to_run=fixtures_to_run,
        tests_to_exclude=tests_to_exclude,
        fixtures_to_exclude=fixtures_to_exclude,
    )

<<<<<<< HEAD
    if isinstance(estimator, BaseEstimator) or issubclass(estimator, BaseEstimator):
        results_estimator = _TestAllEstimators().run_tests(
=======
    def is_estimator(obj):
        """Return whether obj is an estimator class or estimator object."""
        if isclass(obj):
            return issubclass(obj, BaseEstimator)
        else:
            return isinstance(obj, BaseEstimator)

    if is_estimator(estimator):
        results_estimator = TestAllEstimators().run_tests(
>>>>>>> ddc94402
            estimator=estimator,
            return_exceptions=return_exceptions,
            tests_to_run=tests_to_run,
            fixtures_to_run=fixtures_to_run,
            tests_to_exclude=tests_to_exclude,
            fixtures_to_exclude=fixtures_to_exclude,
        )
        results.update(results_estimator)

    try:
        scitype_of_estimator = scitype(estimator)
    except Exception:
        scitype_of_estimator = ""

    if scitype_of_estimator in testclass_dict.keys():
        results_scitype = testclass_dict[scitype_of_estimator]().run_tests(
            estimator=estimator,
            return_exceptions=return_exceptions,
            tests_to_run=tests_to_run,
            fixtures_to_run=fixtures_to_run,
        )
        results.update(results_scitype)

    failed_tests = [key for key in results.keys() if results[key] != "PASSED"]
    if len(failed_tests) > 0:
        msg = failed_tests
        msg = ["FAILED: " + x for x in msg]
        msg = "\n".join(msg)
    else:
        msg = "All tests PASSED!"

    if verbose:
        # printing is an intended feature, for console usage and interactive debugging
        print(msg)  # noqa T001

    return results<|MERGE_RESOLUTION|>--- conflicted
+++ resolved
@@ -75,38 +75,25 @@
     from sktime.classification.early_classification.tests.test_all_early_classifiers import (  # noqa E501
         _TestAllEarlyClassifiers,
     )
-<<<<<<< HEAD
     from sktime.classification.tests.test_all_classifiers import _TestAllClassifiers
-    from sktime.forecasting.tests.test_all_forecasters import _TestAllForecasters
-=======
-    from sktime.classification.tests.test_all_classifiers import TestAllClassifiers
     from sktime.dists_kernels.tests.test_all_dist_kernels import (
         TestAllPairwiseTransformers,
         TestAllPanelTransformers,
     )
-    from sktime.forecasting.tests.test_all_forecasters import TestAllForecasters
->>>>>>> ddc94402
+    from sktime.forecasting.tests.test_all_forecasters import _TestAllForecasters
     from sktime.registry import scitype
     from sktime.regression.tests.test_all_regressors import _TestAllRegressors
     from sktime.tests.test_all_estimators import _TestAllEstimators, _TestAllObjects
     from sktime.transformations.tests.test_all_transformers import _TestAllTransformers
 
     testclass_dict = dict()
-<<<<<<< HEAD
     testclass_dict["classifier"] = _TestAllClassifiers
     testclass_dict["early_classifier"] = _TestAllEarlyClassifiers
     testclass_dict["forecaster"] = _TestAllForecasters
     testclass_dict["regressor"] = _TestAllRegressors
     testclass_dict["transformer"] = _TestAllTransformers
-=======
-    testclass_dict["classifier"] = TestAllClassifiers
-    testclass_dict["early_classifier"] = TestAllEarlyClassifiers
-    testclass_dict["forecaster"] = TestAllForecasters
-    testclass_dict["regressor"] = TestAllRegressors
-    testclass_dict["transformer"] = TestAllTransformers
     testclass_dict["transformer-pairwise"] = TestAllPairwiseTransformers
     testclass_dict["transformer-pairwise-panel"] = TestAllPanelTransformers
->>>>>>> ddc94402
 
     results = _TestAllObjects().run_tests(
         estimator=estimator,
@@ -117,10 +104,6 @@
         fixtures_to_exclude=fixtures_to_exclude,
     )
 
-<<<<<<< HEAD
-    if isinstance(estimator, BaseEstimator) or issubclass(estimator, BaseEstimator):
-        results_estimator = _TestAllEstimators().run_tests(
-=======
     def is_estimator(obj):
         """Return whether obj is an estimator class or estimator object."""
         if isclass(obj):
@@ -129,8 +112,7 @@
             return isinstance(obj, BaseEstimator)
 
     if is_estimator(estimator):
-        results_estimator = TestAllEstimators().run_tests(
->>>>>>> ddc94402
+        results_estimator = _TestAllEstimators().run_tests(
             estimator=estimator,
             return_exceptions=return_exceptions,
             tests_to_run=tests_to_run,
