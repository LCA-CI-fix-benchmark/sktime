--- conflicted
+++ resolved
@@ -63,10 +63,6 @@
     from sktime._tests.test_all_estimators import EstimatorsAllTests
     from sktime.forecasting.tests.test_all_forecasters import ForecastersAllTests
     from sktime.registry import scitype
-<<<<<<< HEAD
-    from sktime._tests.test_all_estimators import EstimatorsAllTests
-=======
->>>>>>> 542ba367
 
     testclass_dict = dict()
     testclass_dict["forecaster"] = ForecastersAllTests
