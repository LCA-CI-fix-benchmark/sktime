# -*- coding: utf-8 -*-
"""Random interval features.

A transformer for the extraction of features on randomly selected intervals.
"""

__author__ = ["MatthewMiddlehurst"]
__all__ = ["RandomIntervals"]

import numpy as np
import pandas as pd
from sklearn.utils import check_random_state

from sktime.base._base import _clone_estimator
from sktime.transformations.base import BaseTransformer
from sktime.transformations.series.summarize import SummaryTransformer


class RandomIntervals(BaseTransformer):
    """Random interval feature transformer.

    Extracts intervals with random length, position and dimension from series in fit.
    Transforms each interval subseries using the given transformer(s) and concatenates
    them into a feature vector in transform.

    Currently, the transform is re-fit for every interval in transform. As such, it may
    not be suitable for some supervised transformers in its current state.

    Parameters
    ----------
    n_intervals : int, default=100,
        The number of intervals of random length, position and dimension to be
        extracted.
    transformers : transformer or list of transformers, default=None,
        Transformer(s) used to extract features from each interval. If None, defaults to
        the SummaryTransformer using
        [mean, median, min, max, std, 25% quantile, 75% quantile]
    n_jobs : int, default=1
        The number of jobs to run in parallel for both `fit` and `predict`.
        ``-1`` means using all processors.
    random_state : int or None, default=None
        Seed for random, integer.

    See Also
    --------
    SupervisedIntervals
    """

    _tags = {
        "scitype:transform-input": "Series",
        "scitype:transform-output": "Primitives",
        "scitype:instancewise": True,
        "X_inner_mtype": "numpy3D",
        "y_inner_mtype": "None",
        "capability:unequal_length": False,
        "fit_is_empty": False,
    }

    def __init__(
        self,
        n_intervals=100,
        transformers=None,
        random_state=None,
        n_jobs=1,
    ):
        self.n_intervals = n_intervals
        self.transformers = transformers

        self.random_state = random_state
        self.n_jobs = n_jobs

        self._transformers = transformers
        self._intervals = []
        self._dims = []

        super(RandomIntervals, self).__init__()

    def _fit(self, X, y=None):
        """Fit the random interval transform.

        Parameters
        ----------
        X : pandas DataFrame or 3d numpy array, input time series
        y : array_like, target values (optional, ignored)
        """
        _, n_dims, series_length = X.shape

        if self.transformers is None:
            self._transformers = [
                SummaryTransformer(
                    summary_function=("mean", "std", "min", "max"),
                    quantiles=(0.25, 0.5, 0.75),
                )
            ]

        if not isinstance(self._transformers, list):
            self._transformers = [self._transformers]

        li = []
        for i in range(len(self._transformers)):
            li.append(
                _clone_estimator(
                    self._transformers[i],
                    self.random_state,
                )
            )

            m = getattr(li[i], "n_jobs", None)
            if m is not None:
                li[i].n_jobs = self.n_jobs
        self._transformers = li

        rng = check_random_state(self.random_state)
        self._dims = rng.choice(n_dims, self.n_intervals, replace=True)
        self._intervals = np.zeros((self.n_intervals, 2), dtype=int)

        for i in range(0, self.n_intervals):
            if rng.random() < 0.5:
                self._intervals[i][0] = rng.randint(0, series_length - 3)
                length = (
                    rng.randint(0, series_length - self._intervals[i][0] - 3) + 3
                    if series_length - self._intervals[i][0] - 3 > 0
                    else 3
                )
                self._intervals[i][1] = self._intervals[i][0] + length
            else:
                self._intervals[i][1] = rng.randint(0, series_length - 3) + 3
                length = (
                    rng.randint(0, self._intervals[i][1] - 3) + 3
                    if self._intervals[i][1] - 3 > 0
                    else 3
                )
                self._intervals[i][0] = self._intervals[i][1] - length
        return self

    def _transform(self, X, y=None):
        """Transform data into random interval features.

        Parameters
        ----------
        X : pandas DataFrame or 3d numpy array, input time series
        y : array_like, target values (optional, ignored)

        Returns
        -------
        Pandas dataframe of random interval features.
        """
        X_t = []
        for i in range(0, self.n_intervals):
            for j in range(len(self._transformers)):
                t = self._transformers[j].fit_transform(
                    np.expand_dims(
                        X[
                            :,
                            self._dims[i],
                            self._intervals[i][0] : self._intervals[i][1],
                        ],
                        axis=1,
                    ),
                    y,
                )

                if isinstance(t, pd.DataFrame):
                    t = t.to_numpy()

                if i == 0 and j == 0:
                    X_t = t
                else:
                    X_t = np.concatenate((X_t, t), axis=1)

        return pd.DataFrame(X_t)

    @classmethod
<<<<<<< HEAD
    def get_test_params(cls):
=======
    def get_test_params(cls, parameter_set="default"):
>>>>>>> 01b93245
        """Return testing parameter settings for the estimator.

        Parameters
        ----------
        parameter_set : str, default="default"
            Name of the set of test parameters to return, for use in tests. If no
            special parameters are defined for a value, will return `"default"` set.

        Returns
        -------
        params : dict or list of dict, default = {}
            Parameters to create testing instances of the class
            Each dict are parameters to construct an "interesting" test instance, i.e.,
            `MyClass(**params)` or `MyClass(**params[i])` creates a valid test instance.
            `create_test_instance` uses the first (or only) dictionary in `params`
        """
        return {"n_intervals": 3}<|MERGE_RESOLUTION|>--- conflicted
+++ resolved
@@ -171,11 +171,7 @@
         return pd.DataFrame(X_t)
 
     @classmethod
-<<<<<<< HEAD
-    def get_test_params(cls):
-=======
     def get_test_params(cls, parameter_set="default"):
->>>>>>> 01b93245
         """Return testing parameter settings for the estimator.
 
         Parameters
