# -*- coding: utf-8 -*-
"""Utilities for loading datasets."""

__author__ = [
    "Emiliathewolf",
    "TonyBagnall",
    "jasonlines",
]

__all__ = [
    "generate_example_long_table",
    "make_multi_index_dataframe",
    "write_dataframe_to_tsfile",
    "write_ndarray_to_tsfile",
    "write_results_to_uea_format",
    "write_tabular_transformation_to_arff",
    "load_from_tsfile",
    "load_from_tsfile_to_dataframe",
    "load_from_arff_to_dataframe",
    "load_from_long_to_dataframe",
    "load_from_ucr_tsv_to_dataframe",
]

import itertools
import os
import shutil
import tempfile
import textwrap
import zipfile
from urllib.request import urlretrieve

import numpy as np
import pandas as pd

from sktime.datatypes._panel._convert import (
    _make_column_names,
    from_long_to_nested,
    from_nested_to_2d_np_array,
    from_nested_to_3d_numpy,
)
from sktime.transformations.base import BaseTransformer
from sktime.utils.validation.panel import check_X, check_X_y

DIRNAME = "data"
MODULE = os.path.dirname(__file__)


# time series classification data sets
def _download_and_extract(url, extract_path=None):
    """
    Download and unzip datasets (helper function).

    This code was modified from
    https://github.com/tslearn-team/tslearn/blob
    /775daddb476b4ab02268a6751da417b8f0711140/tslearn/datasets.py#L28

    Parameters
    ----------
    url : string
        Url pointing to file to download
    extract_path : string, optional (default: None)
        path to extract downloaded zip to, None defaults
        to sktime/datasets/data

    Returns
    -------
    extract_path : string or None
        if successful, string containing the path of the extracted file, None
        if it wasn't succesful

    """
    file_name = os.path.basename(url)
    dl_dir = tempfile.mkdtemp()
    zip_file_name = os.path.join(dl_dir, file_name)
    urlretrieve(url, zip_file_name)

    if extract_path is None:
        extract_path = os.path.join(MODULE, "local_data/%s/" % file_name.split(".")[0])
    else:
        extract_path = os.path.join(extract_path, "%s/" % file_name.split(".")[0])

    try:
        if not os.path.exists(extract_path):
            os.makedirs(extract_path)
        zipfile.ZipFile(zip_file_name, "r").extractall(extract_path)
        shutil.rmtree(dl_dir)
        return extract_path
    except zipfile.BadZipFile:
        shutil.rmtree(dl_dir)
        if os.path.exists(extract_path):
            shutil.rmtree(extract_path)
        raise zipfile.BadZipFile(
            "Could not unzip dataset. Please make sure the URL is valid."
        )


def _list_available_datasets(extract_path):
    """Return a list of all the currently downloaded datasets.

    Modified version of
    https://github.com/tslearn-team/tslearn/blob
    /775daddb476b4ab02268a6751da417b8f0711140/tslearn/datasets.py#L250

    Returns
    -------
    datasets : List
        List of the names of datasets downloaded

    """
    if extract_path is None:
        data_dir = os.path.join(MODULE, "data")
    else:
        data_dir = extract_path
    datasets = [
        path
        for path in os.listdir(data_dir)
        if os.path.isdir(os.path.join(data_dir, path))
    ]
    return datasets


def _load_dataset(name, split, return_X_y, extract_path=None):
    """Load time series classification datasets (helper function)."""
    # Allow user to have non standard extract path
    if extract_path is not None:
        local_module = os.path.dirname(extract_path)
        local_dirname = extract_path
    else:
        local_module = MODULE
        local_dirname = "data"

    if not os.path.exists(os.path.join(local_module, local_dirname)):
        os.makedirs(os.path.join(local_module, local_dirname))
    if name not in _list_available_datasets(extract_path):
        local_dirname = "local_data"
        if not os.path.exists(os.path.join(local_module, local_dirname)):
            os.makedirs(os.path.join(local_module, local_dirname))
        if name not in _list_available_datasets(
            os.path.join(local_module, local_dirname)
        ):
            # Dataset is not baked in the datasets directory, look in local_data,
            # if it is not there, download and install it.
            url = "http://timeseriesclassification.com/Downloads/%s.zip" % name
            # This also tests the validitiy of the URL, can't rely on the html
            # status code as it always returns 200
            try:
                _download_and_extract(
                    url,
                    extract_path=extract_path,
                )
            except zipfile.BadZipFile as e:
                raise ValueError(
                    "Invalid dataset name. ",
                    extract_path,
                    "Please make sure the dataset "
                    + "is available on http://timeseriesclassification.com/.",
                ) from e
    if isinstance(split, str):
        split = split.upper()

    if split in ("TRAIN", "TEST"):
        fname = name + "_" + split + ".ts"
        abspath = os.path.join(local_module, local_dirname, name, fname)
        X, y = load_from_tsfile_to_dataframe(abspath)
    # if split is None, load both train and test set
    elif split is None:
        X = pd.DataFrame(dtype="object")
        y = pd.Series(dtype="object")
        for split in ("TRAIN", "TEST"):
            fname = name + "_" + split + ".ts"
            abspath = os.path.join(local_module, local_dirname, name, fname)
            result = load_from_tsfile_to_dataframe(abspath)
            X = pd.concat([X, pd.DataFrame(result[0])])
            y = pd.concat([y, pd.Series(result[1])])
        y = pd.Series.to_numpy(y, dtype=np.str)
    else:
        raise ValueError("Invalid `split` value =", split)

    # Return appropriately
    if return_X_y:
        return X, y
    else:
        X["class_val"] = pd.Series(y)
        return X


def _load_provided_dataset(name, split=None, return_X_y=True, return_type=None):
    """Load baked in time series classification datasets (helper function).

    Loads data from the provided files from sktime/datasets/data only.

    Parameters
    ----------
        name : string, file name
        split : string, default = None, or one of "TRAIN" or "TEST".
        return_X_y : default = True, if true, returns X and y separately.
        return_type : default = None,
    """
    if isinstance(split, str):
        split = split.upper()

    if split in ("TRAIN", "TEST"):
        fname = name + "_" + split + ".ts"
        abspath = os.path.join(MODULE, DIRNAME, name, fname)
        X, y = load_from_tsfile(abspath, return_data_type=return_type)
    # if split is None, load both train and test set
    elif split is None:
        fname = name + "_TRAIN.ts"
        abspath = os.path.join(MODULE, DIRNAME, name, fname)
        X_train, y_train = load_from_tsfile(abspath, return_data_type=return_type)
        fname = name + "_TEST.ts"
        abspath = os.path.join(MODULE, DIRNAME, name, fname)
        X_test, y_test = load_from_tsfile(abspath, return_data_type=return_type)
        if isinstance(X_train, np.ndarray):
            X = np.concatenate((X_train, X_test))
        elif isinstance(X_train, pd.DataFrame):
            X = pd.concat([X_train, X_test])
        else:
            raise IOError(
                f"Invalid data structure type {type(X_train)} for loading "
                f"classification problem "
            )
        y = np.concatenate((y_train, y_test))

    else:
        raise ValueError("Invalid `split` value =", split)
    return X, y


def _read_header(file, full_file_path_and_name):
    """Read the header information, returning the meta information."""
    # Meta data for data information
    meta_data = {
        "is_univariate": True,
        "is_equally_spaced": True,
        "is_equal_length": True,
        "has_nans": False,
        "has_timestamps": False,
        "has_class_labels": True,
    }
    # Read header until @data tag met
    for line in file:
        line = line.strip().lower()
        if line:
            if line.startswith("@problemname"):
                tokens = line.split(" ")
                token_len = len(tokens)
            elif line.startswith("@timestamps"):
                tokens = line.split(" ")
                if tokens[1] == "true":
                    meta_data["has_timestamps"] = True
                elif tokens[1] != "false":
                    raise IOError(
                        f"invalid timestamps tag value {tokens[1]} value in file "
                        f"{full_file_path_and_name}"
                    )
            elif line.startswith("@univariate"):
                tokens = line.split(" ")
                token_len = len(tokens)
                if tokens[1] == "false":
                    meta_data["is_univariate"] = False
                elif tokens[1] != "true":
                    raise IOError(
                        f"invalid univariate tag value {tokens[1]} in file "
                        f"{full_file_path_and_name}"
                    )
            elif line.startswith("@equallength"):
                tokens = line.split(" ")
                if tokens[1] == "false":
                    meta_data["is_equal_length"] = False
                elif tokens[1] != "true":
                    raise IOError(
                        f"invalid unequal tag value {tokens[1]} in file "
                        f"{full_file_path_and_name}"
                    )
            elif line.startswith("@classlabel"):
                tokens = line.split(" ")
                token_len = len(tokens)
                if tokens[1] == "false":
                    meta_data["class_labels"] = False
                elif tokens[1] != "true":
                    raise IOError(
                        "invalid classLabel value in file " f"{full_file_path_and_name}"
                    )
                if token_len == 2 and meta_data["class_labels"]:
                    raise IOError(
                        f"if the classlabel tag is true then class values must be "
                        f"supplied in file{full_file_path_and_name} but read {tokens}"
                    )
            elif line.startswith("@data"):
                return meta_data
    raise IOError(
        f"End of file reached for {full_file_path_and_name} but no indicated start of "
        f"data with the tag @data"
    )


def load_from_tsfile(
    full_file_path_and_name,
    replace_missing_vals_with="NaN",
    return_y=True,
    return_data_type=None,
):
    """Load time series .ts file into X and (optionally) y.

    Data from a .ts file is loaded into a nested pd.DataFrame, or optionally into a
    2d np.ndarray (equal length, univariate problem) or 3d np.ndarray (eqal length,
    multivariate problem) if requested. If present, y is loaded into a 1d .

    Parameters
    ----------
    full_file_path_and_name: str
        The full pathname and file name of the .ts file to read.
    replace_missing_vals_with: str, default NaN
       The value that missing values in the text file should be replaced with prior
       to parsing.
    return_y: boolean, default True
       whether to return the y variable, if it is present.
    return_data_type: default, None
<<<<<<< HEAD
        what data structure to return X in. Valid alternatives to None (default
        pd.DataFrame are numpy2d/np2d/numpyflat or numpy3d/np3d. These arguments will
        raise an
        error if the data cannot be stored in the requested type.
=======
        what data structure to return X in. Valid alternatives to None (default to
        pd.DataFrame) are nested_univ (pd.DataFrame) are numpy2d/np2d/numpyflat or
        numpy3d/np3d.
        These arguments will raise an error if the data cannot be stored in the
        requested type.
>>>>>>> 515c82f1

    Returns
    -------
    X:  If return_data_type = None retuns X in a nested pd.dataframe
        If return_data_type = numpy3d/np3ddefault DataFrame or ndarray
    y (optional): ndarray.

    Raises
    ------
    IOError if the requested file does not exist
    IOError if input series are not all the same dimension (not supported)
    IOError if class labels have been requested but are not present in the file
    IOError if the input file has no cases
    ValueError if return_data_type = numpy3d but the data are unequal length series
    ValueError if return_data_type = numpy2d but the data are multivariate and/
    or unequal length series

    """
    # Initialize flags and variables used when parsing the file
    is_first_case = True
    instance_list = []
    class_val_list = []
    line_num = 0
    num_dimensions = 0
    num_cases = 0
    with open(full_file_path_and_name, "r", encoding="utf-8") as file:
        _meta_data = _read_header(file, full_file_path_and_name)
        for line in file:  # Will this work?
            num_cases = num_cases + 1
            line = line.replace("?", replace_missing_vals_with)
            dimensions = line.split(":")
            # If first instance then note the number of dimensions.
            # This must be the same for all cases.
            if is_first_case:
                num_dimensions = len(dimensions)
                if _meta_data["has_class_labels"]:
                    num_dimensions -= 1
                for _dim in range(0, num_dimensions):
                    instance_list.append([])
                is_first_case = False
                _meta_data["num_dimensions"] = num_dimensions
            # See how many dimensions a case has
            this_line_num_dim = len(dimensions)
            if _meta_data["has_class_labels"]:
                this_line_num_dim -= 1
            if this_line_num_dim != _meta_data["num_dimensions"]:
                raise IOError(
                    f"Error input {full_file_path_and_name} all cases must "
                    f"have the {num_dimensions} dimensions. Case "
                    f"{num_cases} has {this_line_num_dim}"
                )
            # Process the data for each dimension
            for dim in range(0, _meta_data["num_dimensions"]):
                dimension = dimensions[dim].strip()
                if dimension:
                    data_series = dimension.split(",")
                    data_series = [float(i) for i in data_series]
                    instance_list[dim].append(pd.Series(data_series))
                else:
                    instance_list[dim].append(pd.Series(dtype="object"))
            if _meta_data["has_class_labels"]:
                class_val_list.append(dimensions[_meta_data["num_dimensions"]].strip())
                line_num += 1
    # Check that the file was not empty
    if line_num:
        # Create a DataFrame from the data parsed
        data = pd.DataFrame(dtype=np.float32)
        for dim in range(0, _meta_data["num_dimensions"]):
            data["dim_" + str(dim)] = instance_list[dim]
        # convert to numpy if the user requests it.
        if isinstance(return_data_type, str):
            return_data_type = return_data_type.strip().lower()
        if (
            return_data_type == "numpy2d"
            or return_data_type == "np2d"
            or return_data_type == "numpyflat"
        ):
            if (
                not _meta_data["has_timestamps"]
                and _meta_data["is_equal_length"]
                and _meta_data["is_univariate"]
            ):
                data = from_nested_to_2d_np_array(data)
            else:
                raise ValueError(
                    "Unable to convert to 2d numpy as requested, "
                    "because at least one flag means the data structure "
                    f"cannot be used {_meta_data}"
                )
        elif return_data_type == "numpy3d" or return_data_type == "np3d":
            if not _meta_data["has_timestamps"] and _meta_data["is_equal_length"]:
                data = from_nested_to_3d_numpy(data)
            else:
                raise ValueError(
                    " Unable to convert to 3d numpy as requested, "
                    "because at least one flag means the data structure "
                    f"cannot be used, meta data = {_meta_data}"
                )
        if return_y and not _meta_data["has_class_labels"]:
            raise IOError(
                f"class labels have been requested, but they "
                f"are not present in the file "
                f"{full_file_path_and_name}"
            )
        if _meta_data["has_class_labels"] and return_y:
            return data, np.asarray(class_val_list)
        else:
            return data
    else:
        raise IOError(
            f"Empty file {full_file_path_and_name} with header info but no " f"cases"
        )


def load_from_tsfile_to_dataframe(
    full_file_path_and_name,
    return_separate_X_and_y=True,
    replace_missing_vals_with="NaN",
):
    """Load data from a .ts file into a Pandas DataFrame.

    Parameters
    ----------
    full_file_path_and_name: str
        The full pathname of the .ts file to read.
    return_separate_X_and_y: bool
        true if X and Y values should be returned as separate Data Frames (
        X) and a numpy array (y), false otherwise.
        This is only relevant for data that
    replace_missing_vals_with: str
       The value that missing values in the text file should be replaced
       with prior to parsing.

    Returns
    -------
    DataFrame (default) or ndarray (i
        If return_separate_X_and_y then a tuple containing a DataFrame and a
        numpy array containing the relevant time-series and corresponding
        class values.
    DataFrame
        If not return_separate_X_and_y then a single DataFrame containing
        all time-series and (if relevant) a column "class_vals" the
        associated class values.
    """
    # Initialize flags and variables used when parsing the file
    metadata_started = False
    data_started = False

    has_problem_name_tag = False
    has_timestamps_tag = False
    has_univariate_tag = False
    has_class_labels_tag = False
    has_data_tag = False

    previous_timestamp_was_int = None
    prev_timestamp_was_timestamp = None
    num_dimensions = None
    is_first_case = True
    instance_list = []
    class_val_list = []
    line_num = 0
    # Parse the file
    with open(full_file_path_and_name, "r", encoding="utf-8") as file:
        for line in file:
            # Strip white space from start/end of line and change to
            # lowercase for use below
            line = line.strip().lower()
            # Empty lines are valid at any point in a file
            if line:
                # Check if this line contains metadata
                # Please note that even though metadata is stored in this
                # function it is not currently published externally
                if line.startswith("@problemname"):
                    # Check that the data has not started
                    if data_started:
                        raise IOError("metadata must come before data")
                    # Check that the associated value is valid
                    tokens = line.split(" ")
                    token_len = len(tokens)
                    if token_len == 1:
                        raise IOError("problemname tag requires an associated value")
                    # problem_name = line[len("@problemname") + 1:]
                    has_problem_name_tag = True
                    metadata_started = True
                elif line.startswith("@timestamps"):
                    # Check that the data has not started
                    if data_started:
                        raise IOError("metadata must come before data")
                    # Check that the associated value is valid
                    tokens = line.split(" ")
                    token_len = len(tokens)
                    if token_len != 2:
                        raise IOError(
                            "timestamps tag requires an associated Boolean " "value"
                        )
                    elif tokens[1] == "true":
                        timestamps = True
                    elif tokens[1] == "false":
                        timestamps = False
                    else:
                        raise IOError("invalid timestamps value")
                    has_timestamps_tag = True
                    metadata_started = True
                elif line.startswith("@univariate"):
                    # Check that the data has not started
                    if data_started:
                        raise IOError("metadata must come before data")
                    # Check that the associated value is valid
                    tokens = line.split(" ")
                    token_len = len(tokens)
                    if token_len != 2:
                        raise IOError(
                            "univariate tag requires an associated Boolean  " "value"
                        )
                    elif tokens[1] == "true":
                        # univariate = True
                        pass
                    elif tokens[1] == "false":
                        # univariate = False
                        pass
                    else:
                        raise IOError("invalid univariate value")
                    has_univariate_tag = True
                    metadata_started = True
                elif line.startswith("@classlabel"):
                    # Check that the data has not started
                    if data_started:
                        raise IOError("metadata must come before data")
                    # Check that the associated value is valid
                    tokens = line.split(" ")
                    token_len = len(tokens)
                    if token_len == 1:
                        raise IOError(
                            "classlabel tag requires an associated Boolean  " "value"
                        )
                    if tokens[1] == "true":
                        class_labels = True
                    elif tokens[1] == "false":
                        class_labels = False
                    else:
                        raise IOError("invalid classLabel value")
                    # Check if we have any associated class values
                    if token_len == 2 and class_labels:
                        raise IOError(
                            "if the classlabel tag is true then class values "
                            "must be supplied"
                        )
                    has_class_labels_tag = True
                    class_label_list = [token.strip() for token in tokens[2:]]
                    metadata_started = True
                # Check if this line contains the start of data
                elif line.startswith("@data"):
                    if line != "@data":
                        raise IOError("data tag should not have an associated value")
                    if data_started and not metadata_started:
                        raise IOError("metadata must come before data")
                    else:
                        has_data_tag = True
                        data_started = True
                # If the 'data tag has been found then metadata has been
                # parsed and data can be loaded
                elif data_started:
                    # Check that a full set of metadata has been provided
                    if (
                        not has_problem_name_tag
                        or not has_timestamps_tag
                        or not has_univariate_tag
                        or not has_class_labels_tag
                        or not has_data_tag
                    ):
                        raise IOError(
                            "a full set of metadata has not been provided "
                            "before the data"
                        )
                    # Replace any missing values with the value specified
                    line = line.replace("?", replace_missing_vals_with)
                    # Check if we dealing with data that has timestamps
                    if timestamps:
                        # We're dealing with timestamps so cannot just split
                        # line on ':' as timestamps may contain one
                        has_another_value = False
                        has_another_dimension = False
                        timestamp_for_dim = []
                        values_for_dimension = []
                        this_line_num_dim = 0
                        line_len = len(line)
                        char_num = 0
                        while char_num < line_len:
                            # Move through any spaces
                            while char_num < line_len and str.isspace(line[char_num]):
                                char_num += 1
                            # See if there is any more data to read in or if
                            # we should validate that read thus far
                            if char_num < line_len:
                                # See if we have an empty dimension (i.e. no
                                # values)
                                if line[char_num] == ":":
                                    if len(instance_list) < (this_line_num_dim + 1):
                                        instance_list.append([])
                                    instance_list[this_line_num_dim].append(
                                        pd.Series(dtype="object")
                                    )
                                    this_line_num_dim += 1
                                    has_another_value = False
                                    has_another_dimension = True
                                    timestamp_for_dim = []
                                    values_for_dimension = []
                                    char_num += 1
                                else:
                                    # Check if we have reached a class label
                                    if line[char_num] != "(" and class_labels:
                                        class_val = line[char_num:].strip()
                                        if class_val not in class_label_list:
                                            raise IOError(
                                                "the class value '"
                                                + class_val
                                                + "' on line "
                                                + str(line_num + 1)
                                                + " is not "
                                                "valid"
                                            )
                                        class_val_list.append(class_val)
                                        char_num = line_len
                                        has_another_value = False
                                        has_another_dimension = False
                                        timestamp_for_dim = []
                                        values_for_dimension = []
                                    else:
                                        # Read in the data contained within
                                        # the next tuple
                                        if line[char_num] != "(" and not class_labels:
                                            raise IOError(
                                                "dimension "
                                                + str(this_line_num_dim + 1)
                                                + " on line "
                                                + str(line_num + 1)
                                                + " does "
                                                "not "
                                                "start "
                                                "with a "
                                                "'('"
                                            )
                                        char_num += 1
                                        tuple_data = ""
                                        while (
                                            char_num < line_len
                                            and line[char_num] != ")"
                                        ):
                                            tuple_data += line[char_num]
                                            char_num += 1
                                        if (
                                            char_num >= line_len
                                            or line[char_num] != ")"
                                        ):
                                            raise IOError(
                                                "dimension "
                                                + str(this_line_num_dim + 1)
                                                + " on line "
                                                + str(line_num + 1)
                                                + " does "
                                                "not end"
                                                " with a "
                                                "')'"
                                            )
                                        # Read in any spaces immediately
                                        # after the current tuple
                                        char_num += 1
                                        while char_num < line_len and str.isspace(
                                            line[char_num]
                                        ):
                                            char_num += 1

                                        # Check if there is another value or
                                        # dimension to process after this tuple
                                        if char_num >= line_len:
                                            has_another_value = False
                                            has_another_dimension = False
                                        elif line[char_num] == ",":
                                            has_another_value = True
                                            has_another_dimension = False
                                        elif line[char_num] == ":":
                                            has_another_value = False
                                            has_another_dimension = True
                                        char_num += 1
                                        # Get the numeric value for the
                                        # tuple by reading from the end of
                                        # the tuple data backwards to the
                                        # last comma
                                        last_comma_index = tuple_data.rfind(",")
                                        if last_comma_index == -1:
                                            raise IOError(
                                                "dimension "
                                                + str(this_line_num_dim + 1)
                                                + " on line "
                                                + str(line_num + 1)
                                                + " contains a tuple that has "
                                                "no comma inside of it"
                                            )
                                        try:
                                            value = tuple_data[last_comma_index + 1 :]
                                            value = float(value)
                                        except ValueError:
                                            raise IOError(
                                                "dimension "
                                                + str(this_line_num_dim + 1)
                                                + " on line "
                                                + str(line_num + 1)
                                                + " contains a tuple that does "
                                                "not have a valid numeric "
                                                "value"
                                            )
                                        # Check the type of timestamp that
                                        # we have
                                        timestamp = tuple_data[0:last_comma_index]
                                        try:
                                            timestamp = int(timestamp)
                                            timestamp_is_int = True
                                            timestamp_is_timestamp = False
                                        except ValueError:
                                            timestamp_is_int = False
                                        if not timestamp_is_int:
                                            try:
                                                timestamp = timestamp.strip()
                                                timestamp_is_timestamp = True
                                            except ValueError:
                                                timestamp_is_timestamp = False
                                        # Make sure that the timestamps in
                                        # the file (not just this dimension
                                        # or case) are consistent
                                        if (
                                            not timestamp_is_timestamp
                                            and not timestamp_is_int
                                        ):
                                            raise IOError(
                                                "dimension "
                                                + str(this_line_num_dim + 1)
                                                + " on line "
                                                + str(line_num + 1)
                                                + " contains a tuple that "
                                                "has an invalid timestamp '"
                                                + timestamp
                                                + "'"
                                            )
                                        if (
                                            previous_timestamp_was_int is not None
                                            and previous_timestamp_was_int
                                            and not timestamp_is_int
                                        ):
                                            raise IOError(
                                                "dimension "
                                                + str(this_line_num_dim + 1)
                                                + " on line "
                                                + str(line_num + 1)
                                                + " contains tuples where the "
                                                "timestamp format is "
                                                "inconsistent"
                                            )
                                        if (
                                            prev_timestamp_was_timestamp is not None
                                            and prev_timestamp_was_timestamp
                                            and not timestamp_is_timestamp
                                        ):
                                            raise IOError(
                                                "dimension "
                                                + str(this_line_num_dim + 1)
                                                + " on line "
                                                + str(line_num + 1)
                                                + " contains tuples where the "
                                                "timestamp format is "
                                                "inconsistent"
                                            )
                                        # Store the values
                                        timestamp_for_dim += [timestamp]
                                        values_for_dimension += [value]
                                        #  If this was our first tuple then
                                        #  we store the type of timestamp we
                                        #  had
                                        if (
                                            prev_timestamp_was_timestamp is None
                                            and timestamp_is_timestamp
                                        ):
                                            prev_timestamp_was_timestamp = True
                                            previous_timestamp_was_int = False

                                        if (
                                            previous_timestamp_was_int is None
                                            and timestamp_is_int
                                        ):
                                            prev_timestamp_was_timestamp = False
                                            previous_timestamp_was_int = True
                                        # See if we should add the data for
                                        # this dimension
                                        if not has_another_value:
                                            if len(instance_list) < (
                                                this_line_num_dim + 1
                                            ):
                                                instance_list.append([])

                                            if timestamp_is_timestamp:
                                                timestamp_for_dim = pd.DatetimeIndex(
                                                    timestamp_for_dim
                                                )

                                            instance_list[this_line_num_dim].append(
                                                pd.Series(
                                                    index=timestamp_for_dim,
                                                    data=values_for_dimension,
                                                )
                                            )
                                            this_line_num_dim += 1
                                            timestamp_for_dim = []
                                            values_for_dimension = []
                            elif has_another_value:
                                raise IOError(
                                    "dimension " + str(this_line_num_dim + 1) + " on "
                                    "line "
                                    + str(line_num + 1)
                                    + " ends with a ',' that "
                                    "is not followed by "
                                    "another tuple"
                                )
                            elif has_another_dimension and class_labels:
                                raise IOError(
                                    "dimension " + str(this_line_num_dim + 1) + " on "
                                    "line "
                                    + str(line_num + 1)
                                    + " ends with a ':' while "
                                    "it should list a class "
                                    "value"
                                )
                            elif has_another_dimension and not class_labels:
                                if len(instance_list) < (this_line_num_dim + 1):
                                    instance_list.append([])
                                instance_list[this_line_num_dim].append(
                                    pd.Series(dtype=np.float32)
                                )
                                this_line_num_dim += 1
                                num_dimensions = this_line_num_dim
                            # If this is the 1st line of data we have seen
                            # then note the dimensions
                            if not has_another_value and not has_another_dimension:
                                if num_dimensions is None:
                                    num_dimensions = this_line_num_dim
                                if num_dimensions != this_line_num_dim:
                                    raise IOError(
                                        "line "
                                        + str(line_num + 1)
                                        + " does not have the "
                                        "same number of "
                                        "dimensions as the "
                                        "previous line of "
                                        "data"
                                    )
                        # Check that we are not expecting some more data,
                        # and if not, store that processed above
                        if has_another_value:
                            raise IOError(
                                "dimension "
                                + str(this_line_num_dim + 1)
                                + " on line "
                                + str(line_num + 1)
                                + " ends with a ',' that is "
                                "not followed by another "
                                "tuple"
                            )
                        elif has_another_dimension and class_labels:
                            raise IOError(
                                "dimension "
                                + str(this_line_num_dim + 1)
                                + " on line "
                                + str(line_num + 1)
                                + " ends with a ':' while it "
                                "should list a class value"
                            )
                        elif has_another_dimension and not class_labels:
                            if len(instance_list) < (this_line_num_dim + 1):
                                instance_list.append([])
                            instance_list[this_line_num_dim].append(
                                pd.Series(dtype="object")
                            )
                            this_line_num_dim += 1
                            num_dimensions = this_line_num_dim
                        # If this is the 1st line of data we have seen then
                        # note the dimensions
                        if (
                            not has_another_value
                            and num_dimensions != this_line_num_dim
                        ):
                            raise IOError(
                                "line " + str(line_num + 1) + " does not have the same "
                                "number of dimensions as the "
                                "previous line of data"
                            )
                        # Check if we should have class values, and if so
                        # that they are contained in those listed in the
                        # metadata
                        if class_labels and len(class_val_list) == 0:
                            raise IOError("the cases have no associated class values")
                    else:
                        dimensions = line.split(":")
                        # If first row then note the number of dimensions (
                        # that must be the same for all cases)
                        if is_first_case:
                            num_dimensions = len(dimensions)
                            if class_labels:
                                num_dimensions -= 1
                            for _dim in range(0, num_dimensions):
                                instance_list.append([])
                            is_first_case = False
                        # See how many dimensions that the case whose data
                        # in represented in this line has
                        this_line_num_dim = len(dimensions)
                        if class_labels:
                            this_line_num_dim -= 1
                        # All dimensions should be included for all series,
                        # even if they are empty
                        if this_line_num_dim != num_dimensions:
                            raise IOError(
                                "inconsistent number of dimensions. "
                                "Expecting "
                                + str(num_dimensions)
                                + " but have read "
                                + str(this_line_num_dim)
                            )
                        # Process the data for each dimension
                        for dim in range(0, num_dimensions):
                            dimension = dimensions[dim].strip()

                            if dimension:
                                data_series = dimension.split(",")
                                data_series = [float(i) for i in data_series]
                                instance_list[dim].append(pd.Series(data_series))
                            else:
                                instance_list[dim].append(pd.Series(dtype="object"))
                        if class_labels:
                            class_val_list.append(dimensions[num_dimensions].strip())
            line_num += 1
    # Check that the file was not empty
    if line_num:
        # Check that the file contained both metadata and data
        if metadata_started and not (
            has_problem_name_tag
            and has_timestamps_tag
            and has_univariate_tag
            and has_class_labels_tag
            and has_data_tag
        ):
            raise IOError("metadata incomplete")

        elif metadata_started and not data_started:
            raise IOError("file contained metadata but no data")

        elif metadata_started and data_started and len(instance_list) == 0:
            raise IOError("file contained metadata but no data")
        # Create a DataFrame from the data parsed above
        data = pd.DataFrame(dtype=np.float32)
        for dim in range(0, num_dimensions):
            data["dim_" + str(dim)] = instance_list[dim]
        # Check if we should return any associated class labels separately
        if class_labels:
            if return_separate_X_and_y:
                return data, np.asarray(class_val_list)
            else:
                data["class_vals"] = pd.Series(class_val_list)
                return data
        else:
            return data
    else:
        raise IOError("empty file")


def load_from_arff_to_dataframe(
    full_file_path_and_name,
    has_class_labels=True,
    return_separate_X_and_y=True,
    replace_missing_vals_with="NaN",
):
    """Load data from a .ts file into a Pandas DataFrame.

    Parameters
    ----------
    full_file_path_and_name: str
        The full pathname of the .ts file to read.
    has_class_labels: bool
        true then line contains separated strings and class value contains
        list of separated strings, check for 'return_separate_X_and_y'
        false otherwise.
    return_separate_X_and_y: bool
        true then X and Y values should be returned as separate Data Frames (
        X) and a numpy array (y), false otherwise.
        This is only relevant for data.
    replace_missing_vals_with: str
       The value that missing values in the text file should be replaced
       with prior to parsing.

    Returns
    -------
    DataFrame, ndarray
        If return_separate_X_and_y then a tuple containing a DataFrame and a
        numpy array containing the relevant time-series and corresponding
        class values.
    DataFrame
        If not return_separate_X_and_y then a single DataFrame containing
        all time-series and (if relevant) a column "class_vals" the
        associated class values.
    """
    instance_list = []
    class_val_list = []
    data_started = False
    is_multi_variate = False
    is_first_case = True
    # Parse the file
    # print(full_file_path_and_name)
    with open(full_file_path_and_name, "r", encoding="utf-8") as f:
        for line in f:
            if line.strip():
                if (
                    is_multi_variate is False
                    and "@attribute" in line.lower()
                    and "relational" in line.lower()
                ):
                    is_multi_variate = True

                if "@data" in line.lower():
                    data_started = True
                    continue
                # if the 'data tag has been found, the header information
                # has been cleared and now data can be loaded
                if data_started:
                    line = line.replace("?", replace_missing_vals_with)

                    if is_multi_variate:
                        if has_class_labels:
                            line, class_val = line.split("',")
                            class_val_list.append(class_val.strip())
                        dimensions = line.split("\\n")
                        dimensions[0] = dimensions[0].replace("'", "")

                        if is_first_case:
                            for _d in range(len(dimensions)):
                                instance_list.append([])
                            is_first_case = False

                        for dim in range(len(dimensions)):
                            instance_list[dim].append(
                                pd.Series(
                                    [float(i) for i in dimensions[dim].split(",")]
                                )
                            )

                    else:
                        if is_first_case:
                            instance_list.append([])
                            is_first_case = False

                        line_parts = line.split(",")
                        if has_class_labels:
                            instance_list[0].append(
                                pd.Series(
                                    [
                                        float(i)
                                        for i in line_parts[: len(line_parts) - 1]
                                    ]
                                )
                            )
                            class_val_list.append(line_parts[-1].strip())
                        else:
                            instance_list[0].append(
                                pd.Series(
                                    [float(i) for i in line_parts[: len(line_parts)]]
                                )
                            )
    x_data = pd.DataFrame(dtype=np.float32)
    for dim in range(len(instance_list)):
        x_data["dim_" + str(dim)] = instance_list[dim]
    if has_class_labels:
        if return_separate_X_and_y:
            return x_data, np.asarray(class_val_list)
        else:
            x_data["class_vals"] = pd.Series(class_val_list)
    return x_data


def load_from_ucr_tsv_to_dataframe(
    full_file_path_and_name, return_separate_X_and_y=True
):
    """Load data from a .tsv file into a Pandas DataFrame.

    Parameters
    ----------
    full_file_path_and_name: str
        The full pathname of the .tsv file to read.
    return_separate_X_and_y: bool
        true then X and Y values should be returned as separate Data Frames (
        X) and a numpy array (y), false otherwise.
        This is only relevant for data.

    Returns
    -------
    DataFrame, ndarray
        If return_separate_X_and_y then a tuple containing a DataFrame and a
        numpy array containing the relevant time-series and corresponding
        class values.
    DataFrame
        If not return_separate_X_and_y then a single DataFrame containing
        all time-series and (if relevant) a column "class_vals" the
        associated class values.
    """
    df = pd.read_csv(full_file_path_and_name, sep="\t", header=None)
    y = df.pop(0).values
    df.columns -= 1
    X = pd.DataFrame()
    X["dim_0"] = [pd.Series(df.iloc[x, :]) for x in range(len(df))]
    if return_separate_X_and_y is True:
        return X, y
    X["class_val"] = y
    return X


def load_from_long_to_dataframe(full_file_path_and_name, separator=","):
    """Load data from a long format file into a Pandas DataFrame.

    Parameters
    ----------
    full_file_path_and_name: str
        The full pathname of the .csv file to read.
    separator: str
        The character that the csv uses as a delimiter

    Returns
    -------
    DataFrame
        A dataframe with sktime-formatted data
    """
    data = pd.read_csv(full_file_path_and_name, sep=separator, header=0)
    # ensure there are 4 columns in the long_format table
    if len(data.columns) != 4:
        raise ValueError("dataframe must contain 4 columns of data")
    # ensure that all columns contain the correct data types
    if (
        not data.iloc[:, 0].dtype == "int64"
        or not data.iloc[:, 1].dtype == "int64"
        or not data.iloc[:, 2].dtype == "int64"
        or not data.iloc[:, 3].dtype == "float64"
    ):
        raise ValueError("one or more data columns contains data of an incorrect type")

    data = from_long_to_nested(data)
    return data


# left here for now, better elsewhere later perhaps
def generate_example_long_table(num_cases=50, series_len=20, num_dims=2):
    """Generate example from long table format file.

    Parameters
    ----------
    num_cases: int
        Number of cases.
    series_len: int
        Length of the series.
    num_dims: int
        Number of dimensions.

    Returns
    -------
    DataFrame
    """
    rows_per_case = series_len * num_dims
    total_rows = num_cases * series_len * num_dims

    case_ids = np.empty(total_rows, dtype=int)
    idxs = np.empty(total_rows, dtype=int)
    dims = np.empty(total_rows, dtype=int)
    vals = np.random.rand(total_rows)

    for i in range(total_rows):
        case_ids[i] = int(i / rows_per_case)
        rem = i % rows_per_case
        dims[i] = int(rem / series_len)
        idxs[i] = rem % series_len

    df = pd.DataFrame()
    df["case_id"] = pd.Series(case_ids)
    df["dim_id"] = pd.Series(dims)
    df["reading_id"] = pd.Series(idxs)
    df["value"] = pd.Series(vals)
    return df


def make_multi_index_dataframe(n_instances=50, n_columns=3, n_timepoints=20):
    """Generate example multi-index DataFrame.

    Parameters
    ----------
    n_instances : int
        Number of instances.
    n_columns : int
        Number of columns (series) in multi-indexed DataFrame.
    n_timepoints : int
        Number of timepoints per instance-column pair.

    Returns
    -------
    mi_df : pd.DataFrame
        The multi-indexed DataFrame with
        shape (n_instances*n_timepoints, n_column).
    """
    # Make long DataFrame
    long_df = generate_example_long_table(
        num_cases=n_instances, series_len=n_timepoints, num_dims=n_columns
    )
    # Make Multi index DataFrame
    mi_df = long_df.set_index(["case_id", "reading_id"]).pivot(columns="dim_id")
    mi_df.columns = _make_column_names(n_columns)
    return mi_df


def write_results_to_uea_format(
    estimator_name,
    dataset_name,
    y_pred,
    output_path,
    full_path=True,
    y_true=None,
    predicted_probs=None,
    split="TEST",
    resample_seed=0,
    timing_type="N/A",
    first_line_comment=None,
    second_line="No Parameter Info",
    third_line="N/A",
):
    """Write the predictions for an experiment in the standard format used by sktime.

    Parameters
    ----------
    estimator_name : str,
        Name of the object that made the predictions, written to file and can
        deterimine file structure of output_root is True
    dataset_name : str
        name of the problem the classifier was built on
    y_pred : np.array
        predicted values
    output_path : str
        Path where to put results. Either a root path, or a full path
    full_path : boolean, default = True
        If False, then the standard file structure is created. If false, results are
        written directly to the directory passed in output_path
    y_true : np.array, default = None
        Actual values, written to file with the predicted values if present
    predicted_probs :  np.ndarray, default = None
        Estimated class probabilities. If passed, these are written after the
        predicted values. Regressors should not pass anything
    split : str, default = "TEST"
        Either TRAIN or TEST, depending on the results, influences file name.
    resample_seed : int, default = 0
        Indicates what data
    timing_type : str or None, default = None
        The format used for timings in the file, i.e. Seconds, Milliseconds, Nanoseconds
    first_line_comment : str or None, default = None
        Optional comment appended to the end of the first line
    second_line : str
        unstructured, used for predictor parameters
    third_line : str
        summary performance information (see comment below)
    """
    if len(y_true) != len(y_pred):
        raise IndexError(
            "The number of predicted values is not the same as the "
            "number of actual class values"
        )
    # If the full directory path is not passed, make the standard structure
    if not full_path:
        output_path = (
            str(output_path)
            + "/"
            + str(estimator_name)
            + "/Predictions/"
            + str(dataset_name)
            + "/"
        )
    try:
        os.makedirs(output_path)
    except os.error:
        pass  # raises os.error if path already exists, so just ignore this

    if split == "TRAIN" or split == "train":
        train_or_test = "train"
    elif split == "TEST" or split == "test":
        train_or_test = "test"
    else:
        raise ValueError("Unknown 'split' value - should be TRAIN/train or TEST/test")
    file = open(
        str(output_path)
        + "/"
        + str(train_or_test)
        + "Resample"
        + str(resample_seed)
        + ".csv",
        "w",
    )
    # the first line of the output file is in the form of:
    # <classifierName>,<datasetName>,<train/test>
    first_line = (
        str(estimator_name) + "," + str(dataset_name) + "," + str(train_or_test)
    )
    if timing_type is not None:
        first_line += "," + timing_type
    if first_line_comment is not None:
        first_line += "," + first_line_comment
    file.write(first_line + "\n")
    # the second line of the output is free form and estimator-specific; usually this
    # will record info such as build time, paramater options used, any constituent model
    # names for ensembles, etc.
    file.write(str(second_line) + "\n")
    # the third line of the file is the accuracy (should be between 0 and 1
    # inclusive). If this is a train output file then it will be a training estimate
    # of the classifier on the training data only (e.g. 10-fold cv, leave-one-out cv,
    # etc.). If this is a test output file, it should be the output of the estimator
    # on the test data (likely trained on the training data for a-priori parameter
    # optimisation)
    file.write(str(third_line) + "\n")
    # from line 4 onwards each line should include the actual and predicted class
    # labels (comma-separated). If present, for each case, the probabilities of
    # predicting every class value for this case should also be appended to the line (
    # a space is also included between the predicted value and the predict_proba). E.g.:
    #
    # if predict_proba data IS provided for case i:
    #   y_true[i], y_pred[i],,prob_class_0[i],
    #   prob_class_1[i],...,prob_class_c[i]
    #
    # if predict_proba data IS NOT provided for case i:
    #   y_true[i], y_pred[i]
    # If y_true is None (if clustering), y_true[i] is replaced with ? to indicate
    # missing
    if y_true is None:
        for i in range(0, len(y_pred)):
            file.write("?," + str(y_pred[i]))
            if predicted_probs is not None:
                file.write(",")
                for j in predicted_probs[i]:
                    file.write("," + str(j))
            file.write("\n")
    else:
        for i in range(0, len(y_pred)):
            file.write(str(y_true[i]) + "," + str(y_pred[i]))
            if predicted_probs is not None:
                file.write(",")
                for j in predicted_probs[i]:
                    file.write("," + str(j))
            file.write("\n")
    file.close()


def write_tabular_transformation_to_arff(
    data,
    transformation,
    path,
    problem_name="sample_data",
    class_label=None,
    class_value_list=None,
    comment=None,
    fold="",
    fit_transform=True,
):
    """
    Transform a dataset using a tabular transformer and write the result to a arff file.

    Parameters
    ----------
    data: pandas dataframe or 3d numpy array
        The dataset to build the transformation with which must be of the structure
        specified in the documentation examples/loading_data.ipynb.
    transformation: BaseTransformer
        Transformation use and to save to arff.
    path: str
        The full path to output the arff file to.
    problem_name: str, default="sample_data"
        The problemName to print in the header of the arff file and also the name of
        the file.
    class_label: list of str or None, default=None
        The problems class labels to show the possible class values for in the file
        header, optional.
    class_value_list: list, ndarray or None, default=None
        The class values for each case, optional.
    comment: str or None, default=None
        Comment text to be inserted before the header in a block.
    fold: str or None, default=None
        Addon at the end of the filename, i.e. _TRAIN or _TEST.
    fit_transform: bool, default=True
        Whether to fit the transformer prior to calling transform.

    Returns
    -------
    None
    """
    # ensure transformation provided is a transformer
    if not isinstance(transformation, BaseTransformer):
        raise ValueError("Transformation must be a BaseTransformer")
    if fit_transform:
        data = transformation.fit_transform(data, class_value_list)
    else:
        data = transformation.transform(data, class_value_list)
    if isinstance(data, pd.DataFrame):
        data = data.to_numpy()
    if class_value_list is not None and class_label is None:
        class_label = np.unique(class_value_list)
    elif class_value_list is None:
        class_value_list = []
    # ensure number of cases is same as the class value list
    if len(data) != len(class_value_list) and len(class_value_list) > 0:
        raise IndexError(
            "The number of cases is not the same as the number of given class values"
        )
    if fold is None:
        fold = ""
    # create path if not exist
    dirt = f"{str(path)}/{str(problem_name)}-{type(transformation).__name__}/"
    try:
        os.makedirs(dirt)
    except os.error:
        pass  # raises os.error if path already exists
    # create arff file in the path
    file = open(
        f"{dirt}{str(problem_name)}-{type(transformation).__name__}{fold}.arff", "w"
    )
    # write comment if any as a block at start of file
    if comment is not None:
        file.write("\n% ".join(textwrap.wrap("% " + comment)))
        file.write("\n")
    # begin writing header information
    file.write(f"@Relation {problem_name}\n")
    # write each attribute
    for i in range(data.shape[1]):
        file.write(f"@attribute att{str(i)} numeric\n")
    # write class attribute if it exists
    if class_label is not None:
        comma_separated_class_label = ",".join(str(label) for label in class_label)
        file.write(f"@attribute target {{{comma_separated_class_label}}}\n")
    file.write("@data\n")
    for case, value in itertools.zip_longest(data, class_value_list):
        # turn attributes into comma-separated row
        atts = ",".join([str(num) if not np.isnan(num) else "?" for num in case])
        file.write(str(atts))
        if value is not None:
            file.write(f",{value}")  # write the case value if any
        elif class_label is not None:
            file.write(",?")
        file.write("\n")  # open a new line
    file.close()


def write_dataframe_to_tsfile(
    data,
    path,
    problem_name="sample_data",
    class_label=None,
    class_value_list=None,
    equal_length=False,
    series_length=-1,
    missing_values="NaN",
    comment=None,
    fold="",
):
    """
    Output a dataset in dataframe format to .ts file.

    Parameters
    ----------
    data: pandas dataframe
        The dataset in a dataframe to be written as a ts file
        which must be of the structure specified in the documentation
        examples/loading_data.ipynb.
        index |   dim_0   |   dim_1   |    ...    |  dim_c-1
           0  | pd.Series | pd.Series | pd.Series | pd.Series
           1  | pd.Series | pd.Series | pd.Series | pd.Series
          ... |    ...    |    ...    |    ...    |    ...
           n  | pd.Series | pd.Series | pd.Series | pd.Series
    path: str
        The full path to output the ts file to.
    problem_name: str, default="sample_data"
        The problemName to print in the header of the ts file and also the name of
        the file.
    class_label: list of str or None, default=None
        The problems class labels to show the possible class values for in the file
        header, optional.
    class_value_list: list, ndarray or None, default=None
        The class values for each case, optional.
    equal_length: bool, default=False
        Indicates whether each series is of equal length.
    series_length: int, default=-1
        Indicates the series length if they are of equal length.
    missing_values: str, default="NaN"
        Representation for missing values.
    comment: str or None, default=None
        Comment text to be inserted before the header in a block.
    fold: str or None, default=None
        Addon at the end of the filename, i.e. _TRAIN or _TEST.

    Returns
    -------
    None

    Notes
    -----
    This version currently does not support writing timestamp data.
    """
    # ensure data provided is a dataframe
    if not isinstance(data, pd.DataFrame):
        raise ValueError("Data provided must be a DataFrame")
    if class_value_list is not None:
        data, class_value_list = check_X_y(data, class_value_list, coerce_to_numpy=True)
    else:
        data = check_X(data, coerce_to_numpy=True)
    # ensure data provided is a dataframe
    write_ndarray_to_tsfile(
        data,
        path,
        problem_name=problem_name,
        class_label=class_label,
        class_value_list=class_value_list,
        equal_length=equal_length,
        series_length=series_length,
        missing_values=missing_values,
        comment=comment,
        fold=fold,
    )


def write_ndarray_to_tsfile(
    data,
    path,
    problem_name="sample_data",
    class_label=None,
    class_value_list=None,
    equal_length=False,
    series_length=-1,
    missing_values="NaN",
    comment=None,
    fold="",
):
    """
    Output a dataset in ndarray format to .ts file.

    Parameters
    ----------
    data: pandas dataframe
        The dataset in a 3d ndarray to be written as a ts file
        which must be of the structure specified in the documentation
        examples/loading_data.ipynb.
        (n_instances, n_columns, n_timepoints)
    path: str
        The full path to output the ts file to.
    problem_name: str, default="sample_data"
        The problemName to print in the header of the ts file and also the name of
        the file.
    class_label: list of str or None, default=None
        The problems class labels to show the possible class values for in the file
        header.
    class_value_list: list, ndarray or None, default=None
        The class values for each case, optional.
    equal_length: bool, default=False
        Indicates whether each series is of equal length.
    series_length: int, default=-1
        Indicates the series length if they are of equal length.
    missing_values: str, default="NaN"
        Representation for missing values.
    comment: str or None, default=None
        Comment text to be inserted before the header in a block.
    fold: str or None, default=None
        Addon at the end of the filename, i.e. _TRAIN or _TEST.

    Returns
    -------
    None

    Notes
    -----
    This version currently does not support writing timestamp data.
    """
    # ensure data provided is a ndarray
    if not isinstance(data, np.ndarray):
        raise ValueError("Data provided must be a ndarray")
    if class_value_list is not None:
        data, class_value_list = check_X_y(data, class_value_list)
    else:
        data = check_X(data)
    univariate = data.shape[1] == 1
    if class_value_list is not None and class_label is None:
        class_label = np.unique(class_value_list)
    elif class_value_list is None:
        class_value_list = []
    # ensure number of cases is same as the class value list
    if len(data) != len(class_value_list) and len(class_value_list) > 0:
        raise IndexError(
            "The number of cases is not the same as the number of given class values"
        )
    if equal_length and series_length == -1:
        raise ValueError(
            "Please specify the series length for equal length time series data."
        )
    if fold is None:
        fold = ""
    # create path if not exist
    dirt = f"{str(path)}/{str(problem_name)}/"
    try:
        os.makedirs(dirt)
    except os.error:
        pass  # raises os.error if path already exists
    # create ts file in the path
    file = open(f"{dirt}{str(problem_name)}{fold}.ts", "w")
    # write comment if any as a block at start of file
    if comment is not None:
        file.write("\n# ".join(textwrap.wrap("# " + comment)))
        file.write("\n")
    # begin writing header information
    file.write(f"@problemName {problem_name}\n")
    file.write("@timestamps false\n")
    file.write(f"@univariate {str(univariate).lower()}\n")
    file.write(f"@equalLength {str(equal_length).lower()}\n")
    if series_length > 0 and equal_length:
        file.write(f"@seriesLength {series_length}\n")
    # write class label line
    if class_label is not None:
        space_separated_class_label = " ".join(str(label) for label in class_label)
        file.write(f"@classLabel true {space_separated_class_label}\n")
    else:
        file.write("@class_label false\n")
    # begin writing the core data for each case
    # which are the series and the class value list if there is any
    file.write("@data\n")
    for case, value in itertools.zip_longest(data, class_value_list):
        for dimension in case:
            # turn series into comma-separated row
            series = ",".join(
                [str(num) if not np.isnan(num) else missing_values for num in dimension]
            )
            file.write(str(series))
            # continue with another dimension for multivariate case
            if not univariate:
                file.write(":")
        a = ":" if univariate else ""
        if value is not None:
            file.write(f"{a}{value}")  # write the case value if any
        elif class_label is not None:
            file.write(f"{a}{missing_values}")
        file.write("\n")  # open a new line
    file.close()<|MERGE_RESOLUTION|>--- conflicted
+++ resolved
@@ -317,18 +317,11 @@
     return_y: boolean, default True
        whether to return the y variable, if it is present.
     return_data_type: default, None
-<<<<<<< HEAD
-        what data structure to return X in. Valid alternatives to None (default
-        pd.DataFrame are numpy2d/np2d/numpyflat or numpy3d/np3d. These arguments will
-        raise an
-        error if the data cannot be stored in the requested type.
-=======
         what data structure to return X in. Valid alternatives to None (default to
         pd.DataFrame) are nested_univ (pd.DataFrame) are numpy2d/np2d/numpyflat or
         numpy3d/np3d.
         These arguments will raise an error if the data cannot be stored in the
         requested type.
->>>>>>> 515c82f1
 
     Returns
     -------
