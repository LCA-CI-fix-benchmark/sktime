--- conflicted
+++ resolved
@@ -18,11 +18,7 @@
 from sklearn.utils import check_random_state
 
 from sktime.classification.base import BaseClassifier
-<<<<<<< HEAD
 from sktime.transformations.panel.dictionary_based import SFADilation
-=======
-from sktime.transformations.panel.dictionary_based import SFAFast
->>>>>>> eee11f2d
 
 
 class MUSE(BaseClassifier):
@@ -360,15 +356,10 @@
         """
         return {
             "window_inc": 4,
-<<<<<<< HEAD
-            "use_first_order_differences": False,
-            "support_probabilities": True,
-=======
             "alphabet_size": 2,
             "use_first_order_differences": False,
             "support_probabilities": True,
             "feature_selection": "none",
->>>>>>> eee11f2d
             "bigrams": False,
         }
 
@@ -442,11 +433,7 @@
     relevant_features_count = 0
 
     for window_size in window_sizes:
-<<<<<<< HEAD
         transformer = SFADilation(
-=======
-        transformer = SFAFast(
->>>>>>> eee11f2d
             word_length=rng.choice(word_lengths),
             alphabet_size=alphabet_size,
             window_size=window_size,
