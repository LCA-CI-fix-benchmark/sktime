{
 "cells": [
  {
   "cell_type": "markdown",
   "metadata": {},
   "source": [
    "# Interval based time series classification in sktime\n",
    "\n",
    "Interval based approaches look at phase dependant intervals of the full series, calculating summary statistics from selected subseries to be used in classification.\n",
    "\n",
    "Currently 5 univariate interval based approaches are implemented in sktime. Time Series Forest (TSF) \\[1\\], the Random Interval Spectral Ensemble (RISE) \\[2\\], Supervised Time Series Forest (STSF) \\[3\\], the Canonical Interval Forest (CIF) \\[4\\] and the Diverse Representation Canonical Interval Forest (DrCIF). Both CIF and DrCIF have multivariate capabilities.\n",
    "\n",
    "In this notebook, we will demonstrate how to use these classifiers on the ItalyPowerDemand and BasicMotions datasets.\n",
    "\n",
    "#### References:\n",
    "\n",
    "\\[1\\] Deng, H., Runger, G., Tuv, E., & Vladimir, M. (2013). A time series forest for classification and feature extraction. Information Sciences, 239, 142-153.\n",
    "\n",
    "\\[2\\] Flynn, M., Large, J., & Bagnall, T. (2019). The contract random interval spectral ensemble (c-RISE): the effect of contracting a classifier on accuracy. In International Conference on Hybrid Artificial Intelligence Systems (pp. 381-392). Springer, Cham.\n",
    "\n",
    "\\[3\\] Cabello, N., Naghizade, E., Qi, J., & Kulik, L. (2020). Fast and Accurate Time Series Classification Through Supervised Interval Search. In IEEE International Conference on Data Mining.\n",
    "\n",
    "\\[4\\] Middlehurst, M., Large, J., & Bagnall, A. (2020). The Canonical Interval Forest (CIF) Classifier for Time Series Classification. arXiv preprint arXiv:2008.09172.\n",
    "\n",
    "\\[5\\] Lubba, C. H., Sethi, S. S., Knaute, P., Schultz, S. R., Fulcher, B. D., & Jones, N. S. (2019). catch22: CAnonical Time-series CHaracteristics. Data Mining and Knowledge Discovery, 33(6), 1821-1852."
   ]
  },
  {
   "cell_type": "markdown",
   "metadata": {},
   "source": [
    "## 1. Imports"
   ]
  },
  {
   "cell_type": "code",
   "execution_count": 1,
   "metadata": {
    "execution": {
     "iopub.execute_input": "2020-12-19T14:32:05.163967Z",
     "iopub.status.busy": "2020-12-19T14:32:05.163440Z",
     "iopub.status.idle": "2020-12-19T14:32:05.914752Z",
     "shell.execute_reply": "2020-12-19T14:32:05.915264Z"
    }
   },
   "outputs": [],
   "source": [
    "from sklearn import metrics\n",
    "\n",
    "from sktime.classification.interval_based import (\n",
    "    CanonicalIntervalForest,\n",
    "    DrCIF,\n",
    "    RandomIntervalSpectralForest,\n",
    "    SupervisedTimeSeriesForest,\n",
    "    TimeSeriesForestClassifier,\n",
    ")\n",
<<<<<<< HEAD
    "from sktime.datasets import load_italy_power_demand, load_japanese_vowels"
=======
    "from sktime.datasets import load_basic_motions, load_italy_power_demand"
>>>>>>> f02f656d
   ]
  },
  {
   "cell_type": "markdown",
   "metadata": {},
   "source": [
    "## 2. Load data"
   ]
  },
  {
   "cell_type": "code",
   "execution_count": 2,
   "metadata": {
    "execution": {
     "iopub.execute_input": "2020-12-19T14:32:05.919120Z",
     "iopub.status.busy": "2020-12-19T14:32:05.918629Z",
     "iopub.status.idle": "2020-12-19T14:32:06.041420Z",
     "shell.execute_reply": "2020-12-19T14:32:06.040742Z"
    }
   },
   "outputs": [
    {
     "name": "stdout",
     "output_type": "stream",
     "text": [
      "(67, 1) (67,) (50, 1) (50,)\n",
      "(40, 6) (40,) (40, 6) (40,)\n"
     ]
    }
   ],
   "source": [
    "X_train, y_train = load_italy_power_demand(split=\"train\", return_X_y=True)\n",
    "X_test, y_test = load_italy_power_demand(split=\"test\", return_X_y=True)\n",
    "X_test = X_test[:50]\n",
    "y_test = y_test[:50]\n",
    "\n",
    "print(X_train.shape, y_train.shape, X_test.shape, y_test.shape)\n",
    "\n",
    "X_train_mv, y_train_mv = load_basic_motions(split=\"train\", return_X_y=True)\n",
    "X_test_mv, y_test_mv = load_basic_motions(split=\"test\", return_X_y=True)\n",
    "\n",
    "X_train_mv = X_train_mv[:50]\n",
    "y_train_mv = y_train_mv[:50]\n",
    "X_test_mv = X_test_mv[:50]\n",
    "y_test_mv = y_test_mv[:50]\n",
    "\n",
    "print(X_train_mv.shape, y_train_mv.shape, X_test_mv.shape, y_test_mv.shape)"
   ]
  },
  {
   "cell_type": "markdown",
   "metadata": {},
   "source": [
    "## 3. Time Series Forest (TSF)\n",
    "\n",
    "TSF is an ensemble of tree classifiers built on the summary statistics of randomly selected intervals.\n",
    "For each tree sqrt(series_length) intervals are randomly selected.\n",
    "From each of these intervals the mean, standard deviation and slope is extracted from each time series and concatenated into a feature vector.\n",
    "These new features are then used to build a tree, which is added to the ensemble."
   ]
  },
  {
   "cell_type": "code",
   "execution_count": 3,
   "metadata": {
    "execution": {
     "iopub.execute_input": "2020-12-19T14:32:06.045197Z",
     "iopub.status.busy": "2020-12-19T14:32:06.044696Z",
     "iopub.status.idle": "2020-12-19T14:32:06.460714Z",
     "shell.execute_reply": "2020-12-19T14:32:06.461260Z"
    }
   },
   "outputs": [
    {
     "name": "stdout",
     "output_type": "stream",
     "text": [
      "TSF Accuracy: 0.98\n"
     ]
    }
   ],
   "source": [
    "tsf = TimeSeriesForestClassifier(n_estimators=50, random_state=47)\n",
    "tsf.fit(X_train, y_train)\n",
    "\n",
    "tsf_preds = tsf.predict(X_test)\n",
    "print(\"TSF Accuracy: \" + str(metrics.accuracy_score(y_test, tsf_preds)))"
   ]
  },
  {
   "cell_type": "markdown",
   "metadata": {},
   "source": [
    "## 4. Random Interval Spectral Ensemble (RISE)\n",
    "\n",
    "RISE is a tree based interval ensemble aimed at classifying audio data. Unlike TSF, it uses a single interval for each tree, and it uses spectral features rather than summary statistics."
   ]
  },
  {
   "cell_type": "code",
   "execution_count": 4,
   "metadata": {
    "pycharm": {
     "name": "#%%\n"
    }
   },
   "outputs": [
    {
     "name": "stdout",
     "output_type": "stream",
     "text": [
      "RISE Accuracy: 1.0\n"
     ]
    }
   ],
   "source": [
    "rise = RandomIntervalSpectralForest(n_estimators=50, random_state=47)\n",
    "rise.fit(X_train, y_train)\n",
    "\n",
    "rise_preds = rise.predict(X_test)\n",
    "print(\"RISE Accuracy: \" + str(metrics.accuracy_score(y_test, rise_preds)))"
   ]
  },
  {
   "cell_type": "markdown",
   "metadata": {},
   "source": [
    "## 5. Supervised Time Series Forest (STSF)\n",
    "\n",
    "STSF makes a number of adjustments from the original TSF algorithm. A supervised method of selecting intervals replaces random selection. Features are extracted from intervals generated from additional representations in periodogram and 1st order differences. Median, min, max and interquartile range are included in the summary statistics extracted."
   ]
  },
  {
   "cell_type": "code",
   "execution_count": 5,
   "metadata": {
    "pycharm": {
     "name": "#%%\n"
    }
   },
   "outputs": [
    {
     "name": "stdout",
     "output_type": "stream",
     "text": [
      "STSF Accuracy: 0.98\n"
     ]
    }
   ],
   "source": [
    "stsf = SupervisedTimeSeriesForest(n_estimators=50, random_state=47)\n",
    "stsf.fit(X_train, y_train)\n",
    "\n",
    "stsf_preds = stsf.predict(X_test)\n",
    "print(\"STSF Accuracy: \" + str(metrics.accuracy_score(y_test, stsf_preds)))"
   ]
  },
  {
   "cell_type": "markdown",
   "metadata": {},
   "source": [
    "## 6. Canonical Interval Forest (CIF)\n",
    "\n",
    "CIF extends from the TSF algorithm. In addition to the 3 summary statistics used by TSF, CIF makes use of the features from the `Catch22` \\[5\\] transform.\n",
    "To increase the diversity of the ensemble, the number of TSF and catch22 attributes is randomly subsampled per tree.\n",
    "\n",
    "### Univariate"
   ]
  },
  {
   "cell_type": "code",
   "execution_count": 6,
   "metadata": {
    "execution": {
     "iopub.execute_input": "2020-12-19T14:32:06.471294Z",
     "iopub.status.busy": "2020-12-19T14:32:06.467536Z",
     "iopub.status.idle": "2020-12-19T14:32:10.775056Z",
     "shell.execute_reply": "2020-12-19T14:32:10.775964Z"
    },
    "pycharm": {
     "name": "#%%\n"
    }
   },
   "outputs": [
    {
     "name": "stdout",
     "output_type": "stream",
     "text": [
      "CIF Accuracy: 0.96\n"
     ]
    }
   ],
   "source": [
    "cif = CanonicalIntervalForest(n_estimators=50, att_subsample_size=8, random_state=47)\n",
    "cif.fit(X_train, y_train)\n",
    "\n",
    "cif_preds = cif.predict(X_test)\n",
    "print(\"CIF Accuracy: \" + str(metrics.accuracy_score(y_test, cif_preds)))"
   ]
  },
  {
   "cell_type": "markdown",
   "metadata": {},
   "source": [
    "### Multivariate"
   ]
  },
  {
   "cell_type": "code",
   "execution_count": 7,
   "metadata": {
    "pycharm": {
     "name": "#%%\n"
    }
   },
   "outputs": [
    {
     "name": "stdout",
     "output_type": "stream",
     "text": [
      "CIF Accuracy: 0.96\n"
     ]
    }
   ],
   "source": [
    "cif_mv = CanonicalIntervalForest(n_estimators=50, att_subsample_size=8, random_state=47)\n",
    "cif_mv.fit(X_train_mv, y_train_mv)\n",
    "\n",
    "cif_mv_preds = cif_mv.predict(X_test_mv)\n",
    "print(\"CIF Accuracy: \" + str(metrics.accuracy_score(y_test_mv, cif_mv_preds)))"
   ]
  },
  {
   "cell_type": "markdown",
   "metadata": {},
   "source": [
    "## 6. Diverse Representation Canonical Interval Forest (DrCIF)\n",
    "\n",
    "DrCIF makes use of the periodogram and differences representations used by STSF as well as the addition summary statistics in CIF.\n",
    "\n",
    "### Univariate"
   ]
  },
  {
   "cell_type": "code",
   "execution_count": 8,
   "metadata": {
    "pycharm": {
     "name": "#%%\n"
    }
   },
   "outputs": [
    {
     "name": "stdout",
     "output_type": "stream",
     "text": [
      "DrCIF Accuracy: 1.0\n"
     ]
    }
   ],
   "source": [
    "drcif = DrCIF(n_estimators=50, att_subsample_size=10, random_state=47)\n",
    "drcif.fit(X_train, y_train)\n",
    "\n",
    "drcif_preds = drcif.predict(X_test)\n",
    "print(\"DrCIF Accuracy: \" + str(metrics.accuracy_score(y_test, drcif_preds)))"
   ]
  },
  {
   "cell_type": "markdown",
   "metadata": {
    "pycharm": {
     "name": "#%% md\n"
    }
   },
   "source": [
    "### Multivariate"
   ]
  },
  {
   "cell_type": "code",
   "execution_count": 9,
   "metadata": {
    "pycharm": {
     "name": "#%%\n"
    }
   },
   "outputs": [
    {
     "name": "stdout",
     "output_type": "stream",
     "text": [
      "DrCIF Accuracy: 1.0\n"
     ]
    }
   ],
   "source": [
    "drcif_mv = DrCIF(n_estimators=50, att_subsample_size=10, random_state=47)\n",
    "drcif_mv.fit(X_train_mv, y_train_mv)\n",
    "\n",
    "drcif_mv_preds = drcif_mv.predict(X_test_mv)\n",
    "print(\"DrCIF Accuracy: \" + str(metrics.accuracy_score(y_test_mv, drcif_mv_preds)))"
   ]
  }
 ],
 "metadata": {
  "kernelspec": {
   "display_name": "Python 3",
   "language": "python",
   "name": "python3"
  },
  "language_info": {
   "codemirror_mode": {
    "name": "ipython",
    "version": 3
   },
   "file_extension": ".py",
   "mimetype": "text/x-python",
   "name": "python",
   "nbconvert_exporter": "python",
   "pygments_lexer": "ipython3",
   "version": "3.7.8"
  }
 },
 "nbformat": 4,
 "nbformat_minor": 2
}<|MERGE_RESOLUTION|>--- conflicted
+++ resolved
@@ -54,11 +54,7 @@
     "    SupervisedTimeSeriesForest,\n",
     "    TimeSeriesForestClassifier,\n",
     ")\n",
-<<<<<<< HEAD
-    "from sktime.datasets import load_italy_power_demand, load_japanese_vowels"
-=======
     "from sktime.datasets import load_basic_motions, load_italy_power_demand"
->>>>>>> f02f656d
    ]
   },
   {
@@ -284,11 +280,11 @@
     }
    ],
    "source": [
-    "cif_mv = CanonicalIntervalForest(n_estimators=50, att_subsample_size=8, random_state=47)\n",
-    "cif_mv.fit(X_train_mv, y_train_mv)\n",
-    "\n",
-    "cif_mv_preds = cif_mv.predict(X_test_mv)\n",
-    "print(\"CIF Accuracy: \" + str(metrics.accuracy_score(y_test_mv, cif_mv_preds)))"
+    "cif_m = CanonicalIntervalForest(n_estimators=50, att_subsample_size=8, random_state=47)\n",
+    "cif_m.fit(X_train, y_train)\n",
+    "\n",
+    "cif_m_preds = cif_m.predict(X_test)\n",
+    "print(\"CIF Accuracy: \" + str(metrics.accuracy_score(y_test, cif_m_preds)))"
    ]
   },
   {
@@ -356,11 +352,11 @@
     }
    ],
    "source": [
-    "drcif_mv = DrCIF(n_estimators=50, att_subsample_size=10, random_state=47)\n",
-    "drcif_mv.fit(X_train_mv, y_train_mv)\n",
-    "\n",
-    "drcif_mv_preds = drcif_mv.predict(X_test_mv)\n",
-    "print(\"DrCIF Accuracy: \" + str(metrics.accuracy_score(y_test_mv, drcif_mv_preds)))"
+    "drcif_m = DrCIF(n_estimators=50, att_subsample_size=10, random_state=47)\n",
+    "drcif_m.fit(X_train, y_train)\n",
+    "\n",
+    "drcif_m_preds = drcif_m.predict(X_test)\n",
+    "print(\"DrCIF Accuracy: \" + str(metrics.accuracy_score(y_test, drcif_m_preds)))"
    ]
   }
  ],
